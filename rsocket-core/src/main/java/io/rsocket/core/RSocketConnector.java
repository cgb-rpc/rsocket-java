--- conflicted
+++ resolved
@@ -564,20 +564,8 @@
             });
   }
 
-<<<<<<< HEAD
   private Mono<RSocket> connect0(Supplier<ClientTransport> transportSupplier) {
-    Mono<DuplexConnection> connectionMono =
-        Mono.fromSupplier(transportSupplier)
-            .flatMap(ClientTransport::connect)
-            .map(
-                connection ->
-                    mtu > 0
-                        ? new FragmentationDuplexConnection(connection, mtu, "client")
-                        : new ReassemblyDuplexConnection(connection));
-    return connectionMono
-=======
     return Mono.fromSupplier(transportSupplier)
->>>>>>> 1237fc51
         .flatMap(
             ct -> {
               int maxFrameLength = ct.maxFrameLength();
@@ -650,16 +638,6 @@
                             new RSocketRequester(
                                 multiplexer.asClientConnection(),
                                 payloadDecoder,
-<<<<<<< HEAD
-                                responderLeaseHandler,
-                                mtu);
-
-                        return wrappedConnection
-                            .sendOne(setupFrame.retain())
-                            .thenReturn(wrappedRSocketRequester);
-                      })
-                  .doFinally(signalType -> setup.release());
-=======
                                 StreamIdSupplier.clientSupplier(),
                                 mtu,
                                 maxFrameLength,
@@ -723,16 +701,6 @@
                                 })
                             .doFinally(signalType -> setup.release());
                       });
-            })
-        .as(
-            source -> {
-              if (retrySpec != null) {
-                return new ReconnectMono<>(
-                    source.retryWhen(retrySpec), Disposable::dispose, INVALIDATE_FUNCTION);
-              } else {
-                return source;
-              }
->>>>>>> 1237fc51
             });
   }
 }